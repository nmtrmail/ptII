--- conflicted
+++ resolved
@@ -35,16 +35,11 @@
   - wget --no-cookies --header Cookie:\ oraclelicense=accept-securebackup-cookie http://download.oracle.com/otn-pub/java/jai/1.1.2_01-fcs/jai-1_1_2_01-lib-linux-i586.tar.gz -O /tmp/jai.tar.gz || true
   - if [ -f /tmp/jai.tar.gz ] ; then (cd vendors; tar -zxvf /tmp/jai.tar.gz) fi
 
-<<<<<<< HEAD
-  
-  - echo $LD_LIBRARY_PATH
-=======
   # Install JMF.  If the wget fails, then don't stop the build.
   - wget --no-cookies --header Cookie:\ oraclelicense=accept-securebackup-cookie http://download.oracle.com/otn-pub/java/jmf/2.1.1e/jmf-2_1_1e-alljava.zip -O /tmp/jmf.zip || true
   - if [ -f /tmp/jmf.zip ] ; then (cd vendors; unzip /tmp/jmf.zip) fi
 
   - env
->>>>>>> d4d0c7e7
   - ./configure --enable-verbose
 
 script: ant clean build-all javadoc jsdoc
